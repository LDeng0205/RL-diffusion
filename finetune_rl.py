--- conflicted
+++ resolved
@@ -147,13 +147,8 @@
             trajs_dict["action"],
             trajs_dict["reward"],
         )
-<<<<<<< HEAD
-        print(f"{epoch} / {config.num_epochs} loss: {loss}")
-        losses.append(loss)
-=======
         print(f"{epoch} / {config.num_epochs} Actor loss: {loss['Actor Loss']}")
         print(f"{epoch} / {config.num_epochs} Critic loss: {loss['Critic Loss']}")
->>>>>>> c88affc4
 
         if epoch % config.save_images_step == 0 or epoch == config.num_epochs - 1:
             # xmin, xmax = -6, 6
